name: golangci-lint
on:
  push:
    tags:
      - v*
    branches:
      - master
      - main
  pull_request:
jobs:
  golangci:
    name: lint
    runs-on: ubuntu-latest
    steps:
      - uses: actions/checkout@v2
      - name: golangci-lint
        uses: golangci/golangci-lint-action@v2
        with:
          # Required: the version of golangci-lint is required and must be specified without patch version: we always use the latest patch version.
<<<<<<< HEAD
          version: v1.33
          # Optional: golangci-lint command line arguments.
          args: --issues-exit-code=1 --timeout=3m0s --tests=false --no-config --max-issues-per-linter=4095 --max-same-issues=1023 --disable-all --enable=deadcode --enable=errcheck --enable=gosimple --enable=govet --enable=ineffassign --enable=staticcheck --enable=structcheck --enable=typecheck --enable=unused --enable=varcheck --enable=bodyclose --enable=dogsled --enable=goconst --enable=gocritic --enable=gofmt --enable=goimports --enable=golint --enable=goprintffuncname --enable=gosec --enable=interfacer --enable=misspell --enable=nakedret --enable=prealloc --enable=rowserrcheck --enable=scopelint --enable=stylecheck --enable=unconvert --enable=unparam --enable=exportloopref --enable=gomodguard --enable=asciicheck --enable=errorlint
=======
          version: v1.32

          # Optional: show only new issues if it's a pull request. The default value is `false`.
          only-new-issues: true
>>>>>>> 49139b8f
<|MERGE_RESOLUTION|>--- conflicted
+++ resolved
@@ -17,13 +17,8 @@
         uses: golangci/golangci-lint-action@v2
         with:
           # Required: the version of golangci-lint is required and must be specified without patch version: we always use the latest patch version.
-<<<<<<< HEAD
           version: v1.33
           # Optional: golangci-lint command line arguments.
           args: --issues-exit-code=1 --timeout=3m0s --tests=false --no-config --max-issues-per-linter=4095 --max-same-issues=1023 --disable-all --enable=deadcode --enable=errcheck --enable=gosimple --enable=govet --enable=ineffassign --enable=staticcheck --enable=structcheck --enable=typecheck --enable=unused --enable=varcheck --enable=bodyclose --enable=dogsled --enable=goconst --enable=gocritic --enable=gofmt --enable=goimports --enable=golint --enable=goprintffuncname --enable=gosec --enable=interfacer --enable=misspell --enable=nakedret --enable=prealloc --enable=rowserrcheck --enable=scopelint --enable=stylecheck --enable=unconvert --enable=unparam --enable=exportloopref --enable=gomodguard --enable=asciicheck --enable=errorlint
-=======
-          version: v1.32
-
           # Optional: show only new issues if it's a pull request. The default value is `false`.
-          only-new-issues: true
->>>>>>> 49139b8f
+          only-new-issues: true